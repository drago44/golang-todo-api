package app

import (
	"fmt"
	"os"
	"path/filepath"
	"strings"
	"time"

	"github.com/drago44/golang-todo-api/internal/todos"
	"gorm.io/driver/sqlite"
	"gorm.io/gorm"
)

// Init initializes and returns a database connection using the provided config.
func Init(cfg *DatabaseConfig) (*gorm.DB, error) {
	dsn := strings.TrimSpace(cfg.URL)
	if strings.Contains(dsn, "/") || strings.Contains(dsn, string(os.PathSeparator)) {
		dir := filepath.Dir(dsn)
		if dir != "." && dir != "" {
			if err := os.MkdirAll(dir, 0o755); err != nil {
				return nil, fmt.Errorf("failed to create db directory %s: %w", dir, err)
			}
		}
	}

	// Add performant SQLite options
	dsn = ensureSQLitePragmas(dsn)

	db, err := gorm.Open(sqlite.Open(dsn), &gorm.Config{
		PrepareStmt:            true,
		SkipDefaultTransaction: true,
		CreateBatchSize:        1000,
	})
	if err != nil {
		return nil, fmt.Errorf("opening sqlite at %s: %w", dsn, err)
	}

	if sqlDB, err2 := db.DB(); err2 == nil {
		sqlDB.SetMaxOpenConns(4)
		sqlDB.SetMaxIdleConns(4)
		sqlDB.SetConnMaxLifetime(5 * time.Minute)
		sqlDB.SetConnMaxIdleTime(2 * time.Minute)
	}

	return db, nil
}

// Migrate runs the database migrations for all models.
func Migrate(db *gorm.DB) error {
	return db.AutoMigrate(&todos.Todo{})
}

// ensureSQLitePragmas appends performance-friendly PRAGMA options to DSN
func ensureSQLitePragmas(dsn string) string {
	sep := "?"
	if strings.Contains(dsn, "?") {
		sep = "&"
	}

	addOpt := func(s, key, pair string) (string, string) {
		if strings.Contains(strings.ToLower(s), strings.ToLower(key+"=")) {
			return s, sep
		}

		if sep == "?" {
			s += "?" + pair
		} else {
			s += "&" + pair
		}

		return s, "&"
	}
	out := dsn
	out, sep = addOpt(out, "_journal_mode", "_journal_mode=WAL")
	out, sep = addOpt(out, "_synchronous", "_synchronous=NORMAL")
	out, sep = addOpt(out, "_busy_timeout", "_busy_timeout=5000")
	out, sep = addOpt(out, "_cache_size", "_cache_size=-20000")
	out, _ = addOpt(out, "_foreign_keys", "_foreign_keys=ON")
<<<<<<< HEAD
 
=======

>>>>>>> a51cdfaa
	return out
}<|MERGE_RESOLUTION|>--- conflicted
+++ resolved
@@ -77,10 +77,5 @@
 	out, sep = addOpt(out, "_busy_timeout", "_busy_timeout=5000")
 	out, sep = addOpt(out, "_cache_size", "_cache_size=-20000")
 	out, _ = addOpt(out, "_foreign_keys", "_foreign_keys=ON")
-<<<<<<< HEAD
- 
-=======
-
->>>>>>> a51cdfaa
 	return out
 }