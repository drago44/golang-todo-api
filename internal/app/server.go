--- conflicted
+++ resolved
@@ -4,12 +4,9 @@
 	"context"
 	"log"
 	"net/http"
-<<<<<<< HEAD
 	"os"
 	"os/signal"
 	"syscall"
-=======
->>>>>>> 1bb9db26
 	"time"
 
 	docs "github.com/drago44/golang-todo-api/docs/swagger"
@@ -45,7 +42,7 @@
 	if err := container.Provide(func() *gorm.DB { return db }); err != nil {
 		log.Fatal(err)
 	}
-<<<<<<< HEAD
+
 	if err := container.Provide(func(cfg *Config) *gin.Engine {
 		// Mode
 		mode := cfg.Server.GinMode
@@ -53,10 +50,7 @@
 			mode = gin.ReleaseMode
 		}
 		gin.SetMode(mode)
-=======
-	if err := container.Provide(func() *gin.Engine {
-		gin.SetMode(gin.ReleaseMode)
->>>>>>> 1bb9db26
+
 		engine := gin.New()
 		if cfg.Server.EnableLogger {
 			engine.Use(Logger())
@@ -90,7 +84,7 @@
 
 	if err := container.Invoke(func(router *router.Router, cfg *Config) {
 		addr := cfg.Server.Host + ":" + cfg.Server.Port
-<<<<<<< HEAD
+
 		// Determine the public scheme from config; fallback by port if not set
 		protocol := cfg.Server.PublicScheme
 		if protocol == "" {
@@ -116,9 +110,6 @@
 		log.Printf("💚 Health Check: %s/health", url)
 
 		// Start the server
-=======
-		log.Printf("Server starting on %s", addr)
->>>>>>> 1bb9db26
 		srv := &http.Server{
 			Addr:              addr,
 			Handler:           router.GetEngine(),
@@ -128,7 +119,7 @@
 			IdleTimeout:       60 * time.Second,
 			MaxHeaderBytes:    1 << 20,
 		}
-<<<<<<< HEAD
+
 		// Start the server in a goroutine
 		go func() {
 			if err := srv.ListenAndServe(); err != nil && err != http.ErrServerClosed {
@@ -146,10 +137,7 @@
 		defer cancel()
 		if err := srv.Shutdown(ctx); err != nil {
 			log.Printf("Server forced to shutdown: %v", err)
-=======
-		if err := srv.ListenAndServe(); err != nil && err != http.ErrServerClosed {
-			log.Fatal(err)
->>>>>>> 1bb9db26
+
 		}
 	}); err != nil {
 		log.Fatal(err)
