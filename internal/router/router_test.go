--- conflicted
+++ resolved
@@ -56,11 +56,7 @@
 	mockSvc.On("GetAllTodos").Return([]todos.Todo{}, nil).Once()
 	h := todos.NewTodoHandler(mockSvc)
 
-<<<<<<< HEAD
-	r := New(engine, h, true)
-=======
 	r := New(engine, h, false)
->>>>>>> a51cdfaa
 
 	// Health
 	req := httptest.NewRequest(http.MethodGet, "/health", nil)
