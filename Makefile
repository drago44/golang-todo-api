--- conflicted
+++ resolved
@@ -71,11 +71,7 @@
 	go mod download
 
 fmt:
-<<<<<<< HEAD
-	if command -v gofumpt >/dev/null 2>&1; then \
-=======
 	@if command -v gofumpt >/dev/null 2>&1; then \
->>>>>>> a51cdfaa
 		gofumpt -w ./; \
 	else \
 		go fmt ./...; \
