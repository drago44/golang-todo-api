SHELL := /bin/bash

APP_NAME ?= golang-todo-api
PKG      ?= ./...
BIN_DIR  ?= bin
MAIN     ?= cmd/server/main.go
GOPATH_BIN := $(shell go env GOPATH)/bin
SWAG_RUN   := go run github.com/swaggo/swag/cmd/swag@v1.16.6

<<<<<<< HEAD
.PHONY: help test test-short cover run build tidy deps fmt vet lint clean demo bench swagger
=======
.PHONY: help test test-full-log test-short-log cover run build tidy deps fmt vet lint clean demo bench
>>>>>>> 1bb9db26

help:
	@echo "Available targets:\n" \
	&& echo "  make test            - richgo test (fallback: go test)" \
	&& echo "  make test-short       - gotestsum short-verbose (fallback: go test)" \
	&& echo "  make cover           - coverage profile + HTML report" \
	&& echo "  make run             - run server from $(MAIN)" \
	&& echo "  make build           - build binary to $(BIN_DIR)/$(APP_NAME)" \
	&& echo "  make swagger         - generate Swagger docs (requires swag)" \
	&& echo "  make tidy            - go mod tidy" \
	&& echo "  make deps            - go mod download" \
	&& echo "  make fmt             - apply formatting (gofumpt ./...)" \
	&& echo "  make vet             - go vet ./..." \
	&& echo "  make lint            - golangci-lint run (if installed)" \
	&& echo "  make clean           - clean build artifacts and coverage files" \
	&& echo "  make demo            - run demo" \
	&& echo "  make bench           - run benchmarks (allocs, ns/op, B/op)"

# Tests
test:
	@if command -v richgo >/dev/null 2>&1; then \
		richgo test $(PKG) -v -count=1; \
	else \
		echo "richgo not installed. Falling back to go test"; \
		go test $(PKG) -v -count=1; \
	fi

test-short:
	@if command -v gotestsum >/dev/null 2>&1; then \
		gotestsum --format short-verbose -- -count=1 $(PKG); \
	else \
		echo "gotestsum not installed. Falling back to go test"; \
		go test $(PKG) -v -count=1; \
	fi

# Coverage
cover:
	go test $(PKG) -coverprofile=coverage.out -covermode=set
	@echo
	@echo "Coverage summary:"
	go tool cover -func=coverage.out | tail -n 1
	@echo
	@echo "Generating HTML report at coverage.html..."
	go tool cover -html=coverage.out -o coverage.html

# App lifecycle
run:
	$(MAKE) swagger-go
	go run $(MAIN)

build:
	mkdir -p $(BIN_DIR)
	$(MAKE) swagger-go
	go build -o $(BIN_DIR)/$(APP_NAME) $(MAIN)

# Maintenance
tidy:
	go mod tidy

deps:
	go mod download

fmt:
	if command -v gofumpt >/dev/null 2>&1; then \
		gofumpt -w ./; \
	else \
		go fmt ./...; \
	fi

vet:
	go vet ./...

lint:
	@if command -v golangci-lint >/dev/null 2>&1; then \
		golangci-lint run; \
	else \
		echo "golangci-lint not installed. Install: brew install golangci-lint"; \
	fi

clean:
	rm -rf $(BIN_DIR) coverage.out coverage.html

demo:
	./scripts/demo.sh

bench:
<<<<<<< HEAD
	go test -bench=. -benchmem -run=^$$ ./...

swagger-go:
	$(SWAG_RUN) init -g cmd/server/main.go -o docs/swagger -d . --outputTypes go --parseInternal

swagger-full:
	$(SWAG_RUN) init -g cmd/server/main.go -o docs/swagger -d . --outputTypes go,json,yaml --parseInternal
=======
	go test -bench=. -benchmem -run=^$$ ./...
>>>>>>> 1bb9db26
<|MERGE_RESOLUTION|>--- conflicted
+++ resolved
@@ -7,11 +7,7 @@
 GOPATH_BIN := $(shell go env GOPATH)/bin
 SWAG_RUN   := go run github.com/swaggo/swag/cmd/swag@v1.16.6
 
-<<<<<<< HEAD
 .PHONY: help test test-short cover run build tidy deps fmt vet lint clean demo bench swagger
-=======
-.PHONY: help test test-full-log test-short-log cover run build tidy deps fmt vet lint clean demo bench
->>>>>>> 1bb9db26
 
 help:
 	@echo "Available targets:\n" \
@@ -98,14 +94,10 @@
 	./scripts/demo.sh
 
 bench:
-<<<<<<< HEAD
 	go test -bench=. -benchmem -run=^$$ ./...
 
 swagger-go:
 	$(SWAG_RUN) init -g cmd/server/main.go -o docs/swagger -d . --outputTypes go --parseInternal
 
 swagger-full:
-	$(SWAG_RUN) init -g cmd/server/main.go -o docs/swagger -d . --outputTypes go,json,yaml --parseInternal
-=======
-	go test -bench=. -benchmem -run=^$$ ./...
->>>>>>> 1bb9db26
+	$(SWAG_RUN) init -g cmd/server/main.go -o docs/swagger -d . --outputTypes go,json,yaml --parseInternal